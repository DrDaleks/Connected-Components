package plugins.adufour.connectedcomponents;

import icy.file.xls.XlsManager;
import icy.image.IcyBufferedImage;
import icy.image.colormap.FireColorMap;
import icy.main.Icy;
import icy.roi.ROI2D;
import icy.roi.ROI2DArea;
import icy.sequence.Sequence;
import icy.sequence.VolumetricImage;
import icy.swimmingPool.SwimmingObject;
import icy.type.DataType;
import icy.type.collection.array.Array1DUtil;

import java.util.ArrayList;
import java.util.Arrays;
import java.util.Comparator;
import java.util.HashMap;
import java.util.List;
import java.util.Map;
import java.util.TreeMap;

import javax.vecmath.Point3d;
import javax.vecmath.Point3i;

import plugins.adufour.blocks.lang.Block;
import plugins.adufour.blocks.util.VarList;
import plugins.adufour.ezplug.EzGroup;
import plugins.adufour.ezplug.EzLabel;
import plugins.adufour.ezplug.EzPlug;
import plugins.adufour.ezplug.EzVar;
import plugins.adufour.ezplug.EzVarBoolean;
import plugins.adufour.ezplug.EzVarEnum;
import plugins.adufour.ezplug.EzVarFile;
import plugins.adufour.ezplug.EzVarInteger;
import plugins.adufour.ezplug.EzVarListener;
import plugins.adufour.ezplug.EzVarSequence;
import plugins.adufour.vars.lang.VarGenericArray;
import plugins.adufour.vars.lang.VarSequence;
import plugins.adufour.vars.util.VarException;
import plugins.nchenouard.spot.DetectionResult;
import plugins.nchenouard.spot.Spot;

public class ConnectedComponents extends EzPlug implements Block
{
    /**
     * List of extraction methods suitable for the Connected Components plugin
     * 
     * @author Alexandre Dufour
     * 
     */
    public enum ExtractionType
    {
        /**
         * The user defined value is considered as the background, and all components with a
         * different intensity should be extracted (regardless of intensity variations)
         */
        BACKGROUND,
        /**
         * The user defined value is considered as the background, and all components with a
         * different intensity should be extracted, accounting for intensity variations to
         * distinguish touching components
         */
        BACKGROUND_LABELED,
        /**
         * Extracts components with pixel intensities matching the user defined value
         */
        VALUE
    }

    public enum Sorting
    {
        /**
         * Components are not sorted
         */
        ARBITRARY(null),
        /**
         * Components are sorted by ascending depth value
         */
        DEPTH_ASC(new Comparator<ConnectedComponent>()
        {
            @Override
            public int compare(ConnectedComponent o1, ConnectedComponent o2)
            {
                return (int) Math.signum(o1.getZ() - o2.getZ());
            }
        }),
        /**
         * Components are sorted by descending depth value
         */
        DEPTH_DESC(new Comparator<ConnectedComponent>()
        {
            @Override
            public int compare(ConnectedComponent o1, ConnectedComponent o2)
            {
                return (int) Math.signum(o2.getZ() - o1.getZ());
            }
        });

        /**
         * The comparator which can be used to sort an array of connected components
         */
        public final Comparator<ConnectedComponent> comparator;

        Sorting(Comparator<ConnectedComponent> comparator)
        {
            this.comparator = comparator;
        }
    }

    protected EzVarSequence                         input                  = new EzVarSequence("Input");

    protected EzVarEnum<ExtractionType>             extractionMethod       = new EzVarEnum<ExtractionType>("Extraction mode", ExtractionType.values());

    protected EzLabel                               extractionMethodDetail = new EzLabel("Description");

    protected EzVarInteger                          background             = new EzVarInteger("Value", 0, Integer.MIN_VALUE, Integer.MAX_VALUE, 1);

    protected EzVarBoolean                          discardEdgesX          = new EzVarBoolean("  along X", true);
    protected EzVarBoolean                          discardEdgesY          = new EzVarBoolean("  along Y", true);
    protected EzVarBoolean                          discardEdgesZ          = new EzVarBoolean("  along Z", true);

    protected EzVarBoolean                          boundSize              = new EzVarBoolean("Filter objects by size", false);

    protected EzVarInteger                          minSize                = new EzVarInteger("Min. size", 1, 1, Integer.MAX_VALUE, 1);
    protected EzVarInteger                          maxSize                = new EzVarInteger("Max. size", 10000, 1, Integer.MAX_VALUE, 1);

    protected EzVarBoolean                          labeledExtraction;

    protected EzLabel                               objectCount;

    protected EzVarBoolean                          exportSequence         = new EzVarBoolean("Labeled sequence", true);

    protected EzVarEnum<Sorting>                    labelSorting           = new EzVarEnum<ConnectedComponents.Sorting>("Sort components", Sorting.values(), Sorting.ARBITRARY);

    protected EzVarBoolean                          exportSwPool           = new EzVarBoolean("Swimming pool", false);
    protected EzVarBoolean                          exportROI              = new EzVarBoolean("ROI (2D only)", false);
    protected EzVarBoolean                          exportExcel            = new EzVarBoolean("Export to Excel", false);
    protected EzVarFile                             exportExcelFile        = new EzVarFile("Excel file", "");

    protected VarSequence                           outputSequence         = new VarSequence("output", null);
    protected VarGenericArray<ConnectedComponent[]> outputCCs              = new VarGenericArray<ConnectedComponent[]>("components", ConnectedComponent[].class, null);

    @Override
    protected void initialize()
    {
        addEzComponent(input);
        input.addVarChangeListener(new EzVarListener<Sequence>()
        {
            @Override
            public void variableChanged(EzVar<Sequence> source, Sequence newValue)
            {
                if (newValue != null)
                {
                    boolean doZ = newValue.getSizeZ() > 1;
                    discardEdgesZ.setValue(doZ);
                    discardEdgesZ.setVisible(doZ);
                }
            }
        });

        addEzComponent(extractionMethod);
        extractionMethod.addVarChangeListener(new EzVarListener<ExtractionType>()
        {
            @Override
            public void variableChanged(EzVar<ExtractionType> source, ExtractionType newValue)
            {
                switch (newValue)
                {
                case BACKGROUND:
                    extractionMethodDetail.setText("Standard mode: extracts all pixels different than the given background value, regardless of their intensity");
                break;
                case BACKGROUND_LABELED:
                    extractionMethodDetail.setText("Standard labeled mode: extracts all pixels different than the background, however different intensities are seen as different objects");
                break;
                case VALUE:
                    extractionMethodDetail.setText("Value-extraction mode: extracts all pixels with the specified value");
                }
            }
        });

        addEzComponent(extractionMethodDetail);
        addEzComponent(background);

        addEzComponent(new EzGroup("Discard edges", discardEdgesX, discardEdgesY, discardEdgesZ));

        addEzComponent(boundSize);
        addEzComponent(minSize);
        addEzComponent(maxSize);
        boundSize.addVisibilityTriggerTo(minSize, true);
        boundSize.addVisibilityTriggerTo(maxSize, true);

        addEzComponent(new EzGroup("Export", exportSequence, labelSorting, exportSwPool, exportROI, exportExcel, exportExcelFile));
        exportSequence.addVisibilityTriggerTo(labelSorting, true);
        exportExcel.addVisibilityTriggerTo(exportExcelFile, true);

        addEzComponent(objectCount = new EzLabel(""));
    }

    @Override
    public void declareInput(VarList inputMap)
    {
        inputMap.add("input", input.getVariable());
        inputMap.add("method", extractionMethod.getVariable());
        inputMap.add("value", background.getVariable());
        inputMap.add("no edge (X)", discardEdgesX.getVariable());
        inputMap.add("no edge (Y)", discardEdgesY.getVariable());
        inputMap.add("no edge (Z)", discardEdgesZ.getVariable());
        inputMap.add("size filter", boundSize.getVariable());
        inputMap.add("min. size", minSize.getVariable());
        inputMap.add("max. size", maxSize.getVariable());
        inputMap.add(exportExcel.getVariable());
        inputMap.add(exportExcelFile.getVariable());
    }

    @Override
    public void declareOutput(VarList outputMap)
    {
        outputMap.add("labeled sequence", outputSequence);
        outputMap.add("objects", outputCCs);
    }

    @Override
    protected void execute()
    {
        ArrayList<ConnectedComponent> componentsList = new ArrayList<ConnectedComponent>();
        Map<Integer, List<ConnectedComponent>> componentsMap = new TreeMap<Integer, List<ConnectedComponent>>();

        int min = boundSize.getValue() ? minSize.getValue() : 0;
        int max = boundSize.getValue() ? maxSize.getValue() : Integer.MAX_VALUE;

        Sequence output = new Sequence();

        Sequence inputSequence = input.getValue(true);
        if (inputSequence.getSizeT() == 0) throw new VarException("Cannot extract connected components from an emtpy sequence !");

        componentsMap = extractConnectedComponents(inputSequence, background.getValue(), extractionMethod.getValue(), discardEdgesX.getValue(), discardEdgesY.getValue(), discardEdgesZ.getValue(),
                min, max, output);

        outputSequence.setValue(output);

        int nbObjects = 0;
        for (List<ConnectedComponent> ccs : componentsMap.values())
        {
            nbObjects += ccs.size();
            componentsList.addAll(ccs);
        }

        outputCCs.setValue(componentsList.toArray(new ConnectedComponent[nbObjects]));

        if (getUI() != null)
        {
            objectCount.setText("Total: " + nbObjects + " components");

            if (exportSequence.getValue())
            {
                createLabeledSequence(output, componentsMap, labelSorting.getValue().comparator);

                addSequence(output);
            }

            if (exportSwPool.getValue())
            {
                DetectionResult result = convertToDetectionResult(componentsMap, input.getValue());
                SwimmingObject object = new SwimmingObject(result, "Set of " + nbObjects + " connected components");
                Icy.getMainInterface().getSwimmingPool().add(object);
            }

            if (exportROI.getValue() && output.getSizeZ() == 1)
            {
                Sequence in = input.getValue();

                in.beginUpdate();

                for (ROI2D roi : input.getValue().getROI2Ds())
                    if (roi instanceof ROI2DArea) in.removeROI(roi);

                for (List<ConnectedComponent> ccs : componentsMap.values())
                    for (ConnectedComponent cc : ccs)
                    {
                        ROI2DArea area = new ROI2DArea();
                        area.beginUpdate();
                        for (Point3i pt : cc)
                            area.addPoint(pt.x, pt.y);
                        area.setT(cc.getT());
                        area.endUpdate();
                        in.addROI(area);
                    }

                in.endUpdate();
            }
        }

        if (exportExcel.getValue())
        {
            XlsManager xlsManager;

            int page = 1;

            try
            {
                xlsManager = new XlsManager(exportExcelFile.getValue());
                xlsManager.createNewPage("Page " + page);
            }
            catch (Exception e)
            {
                e.printStackTrace();
                return;
            }
<<<<<<< HEAD
            
            xlsManager.setLabel(0, 0, input.getValue().getName());
            xlsManager.setLabel(0, 1, "#");
            xlsManager.setLabel(1, 1, "t");
            xlsManager.setLabel(2, 1, "x");
            xlsManager.setLabel(3, 1, "y");
            xlsManager.setLabel(4, 1, "z");
            xlsManager.setLabel(5, 1, "area");
            xlsManager.setLabel(6, 1, "sphericity");
            xlsManager.setLabel(7, 1, "eccentricity");
            xlsManager.setLabel(8, 1, "M100");
            xlsManager.setLabel(9, 1, "M010");
            xlsManager.setLabel(10, 1, "M001");
            xlsManager.setLabel(11, 1, "M110");
            xlsManager.setLabel(12, 1, "M101");
            xlsManager.setLabel(13, 1, "M011");
            xlsManager.setLabel(14, 1, "M111");
            xlsManager.setLabel(15, 1, "M200");
            xlsManager.setLabel(16, 1, "M020");
            xlsManager.setLabel(17, 1, "M002");
            xlsManager.setLabel(18, 1, "M220");
            xlsManager.setLabel(19, 1, "M202");
            xlsManager.setLabel(20, 1, "M022");
            xlsManager.setLabel(21, 1, "M222");
            
=======

            xlsManager.setLabel(0, 0, "#");
            xlsManager.setLabel(1, 0, "t");
            xlsManager.setLabel(2, 0, "x");
            xlsManager.setLabel(3, 0, "y");
            xlsManager.setLabel(4, 0, "z");
            xlsManager.setLabel(5, 0, "area");
            xlsManager.setLabel(6, 0, "sphericity");
            xlsManager.setLabel(7, 0, "eccentricity");
            xlsManager.setLabel(8, 0, "M100");
            xlsManager.setLabel(9, 0, "M010");
            xlsManager.setLabel(10, 0, "M001");
            xlsManager.setLabel(11, 0, "M110");
            xlsManager.setLabel(12, 0, "M101");
            xlsManager.setLabel(13, 0, "M011");
            xlsManager.setLabel(14, 0, "M111");
            xlsManager.setLabel(15, 0, "M200");
            xlsManager.setLabel(16, 0, "M020");
            xlsManager.setLabel(17, 0, "M002");
            xlsManager.setLabel(18, 0, "M220");
            xlsManager.setLabel(19, 0, "M202");
            xlsManager.setLabel(20, 0, "M022");
            xlsManager.setLabel(21, 0, "M222");

>>>>>>> 78ef7f16
            ConnectedComponentDescriptor shapeDescriptor = new ConnectedComponentDescriptor();
            int cpt = 2;
            for (Integer time : componentsMap.keySet())
                for (ConnectedComponent cc : componentsMap.get(time))
                {
                    boolean is2D = shapeDescriptor.is2D(cc);
                    Point3d center = cc.getMassCenter();
                    xlsManager.setNumber(0, cpt, cpt - 1);
                    xlsManager.setNumber(1, cpt, time);
                    xlsManager.setNumber(2, cpt, center.x);
                    xlsManager.setNumber(3, cpt, center.y);
                    xlsManager.setNumber(4, cpt, center.z);
                    xlsManager.setNumber(5, cpt, cc.getSize());
                    xlsManager.setNumber(6, cpt, shapeDescriptor.computeSphericity(cc));
                    xlsManager.setNumber(7, cpt, shapeDescriptor.computeEccentricity(cc));
                    xlsManager.setNumber(8, cpt, shapeDescriptor.computeGeometricMoment(cc, 1, 0, 0));
                    xlsManager.setNumber(9, cpt, shapeDescriptor.computeGeometricMoment(cc, 0, 1, 0));
                    if (!is2D) xlsManager.setNumber(10, cpt, shapeDescriptor.computeGeometricMoment(cc, 0, 0, 1));
                    xlsManager.setNumber(11, cpt, shapeDescriptor.computeGeometricMoment(cc, 1, 1, 0));
                    if (!is2D) xlsManager.setNumber(12, cpt, shapeDescriptor.computeGeometricMoment(cc, 1, 0, 1));
                    if (!is2D) xlsManager.setNumber(13, cpt, shapeDescriptor.computeGeometricMoment(cc, 0, 1, 1));
                    if (!is2D) xlsManager.setNumber(14, cpt, shapeDescriptor.computeGeometricMoment(cc, 1, 1, 1));
                    xlsManager.setNumber(15, cpt, shapeDescriptor.computeGeometricMoment(cc, 2, 0, 0));
                    xlsManager.setNumber(16, cpt, shapeDescriptor.computeGeometricMoment(cc, 0, 2, 0));
                    if (!is2D) xlsManager.setNumber(17, cpt, shapeDescriptor.computeGeometricMoment(cc, 0, 0, 2));
                    xlsManager.setNumber(18, cpt, shapeDescriptor.computeGeometricMoment(cc, 2, 2, 0));
                    if (!is2D) xlsManager.setNumber(19, cpt, shapeDescriptor.computeGeometricMoment(cc, 2, 0, 2));
                    if (!is2D) xlsManager.setNumber(20, cpt, shapeDescriptor.computeGeometricMoment(cc, 0, 2, 2));
                    if (!is2D) xlsManager.setNumber(21, cpt, shapeDescriptor.computeGeometricMoment(cc, 2, 2, 2));
                    cpt++;
                    if (cpt == Short.MAX_VALUE)
                    {
                        page++;
                        xlsManager.createNewPage("Page " + page);
                        cpt = 1;
                    }
                }

            xlsManager.SaveAndClose();
        }
    }

    @Override
    public void clean()
    {
    }

    private static class Label
    {
        final double    imageValue;

        /**
         * final label that should replace the current label if fusion is needed
         */
        int             targetLabelValue;

        /**
         * if non-null, indicates the parent object with which the current object should be fused
         */
        Label           targetLabel;

        int             size;

        private boolean onEdgeX;

        private boolean onEdgeY;

        private boolean onEdgeZ;

        /**
         * Creates a new label with the given value. If no parent is set to this label, the given
         * value will be the final one
         * 
         * @param value
         *            the pixel value
         * @param label
         *            the label value
         * @param onEdgeX
         *            true if the pixel is on the image edge along X
         * @param onEdgeY
         *            true if the pixel is on the image edge along Y
         * @param onEdgeZ
         *            true if the pixel is on the image edge along Z
         */
        Label(double value, int label)
        {
            this.imageValue = value;
            this.targetLabelValue = label;
        }

        /**
         * Retrieves the final object label (recursively)
         * 
         * @return
         */
        int getFinalLabelValue()
        {
            return targetLabel == null ? targetLabelValue : targetLabel.getFinalLabelValue();
        }
    }

    /**
     * Extracts the connected components in the given sequence with specified size bounds. Note that
     * the method works on both binary gray-scale images. If the input is not binary, any value
     * other than 0 will be extracted as a component.
     * 
     * @param inputSequence
     *            A binary or gray-scale sequence. If the sequence is gray-scale, any value other
     *            than 0 will be extracted as a component
     * @param labeledSequence
     *            a single-band integer sequence that will be filled with the labeled components
     * @return a map with extracted components, indexed by the sequence time points
     * @see ExtractionType
     * @see ConnectedComponent
     */
    public static Map<Integer, List<ConnectedComponent>> extractConnectedComponents(Sequence inputSequence, Sequence labeledSequence)
    {
        return extractConnectedComponents(inputSequence, false, 0, Integer.MAX_VALUE, labeledSequence);
    }

    /**
     * Extracts the connected components in the given sequence with specified size bounds. Note that
     * the method works on both binary gray-scale images. If the input is not binary, any value
     * other than 0 will be extracted as a component.
     * 
     * @param inputSequence
     *            A binary or gray-scale sequence. If the sequence is gray-scale, any value other
     *            than 0 will be extracted as a component
     * @param minSize
     *            the minimum size of the objects to extract
     * @param maxSize
     *            the maximum size of the objects to extract
     * @param labeledSequence
     *            a single-band integer sequence that will be filled with the labeled components
     * @return a map with extracted components, indexed by the sequence time points
     * @see ExtractionType
     * @see ConnectedComponent
     */
    public static Map<Integer, List<ConnectedComponent>> extractConnectedComponents(Sequence inputSequence, int minSize, int maxSize, Sequence labeledSequence)
    {
        return extractConnectedComponents(inputSequence, false, minSize, maxSize, labeledSequence);
    }

    /**
     * Extracts the connected components in the given sequence with specified size bounds. Note that
     * the method works on both binary gray-scale images. If the input is not binary, an option can
     * be set to distinguish touching objects which have a different intensity value, or to extract
     * a specific intensity value
     * 
     * @param inputSequence
     *            A binary or gray-scale sequence.
     * @param isInputLabeled
     *            if true, touching components with different pixel values are extracted separately
     * @param minSize
     *            the minimum size of the objects to extract
     * @param maxSize
     *            the maximum size of the objects to extract
     * @param labeledSequence
     *            a single-band integer sequence that will be filled with the labeled components
     * @return a map with extracted components, indexed by the sequence time points
     * @see ExtractionType
     * @see ConnectedComponent
     */
    public static Map<Integer, List<ConnectedComponent>> extractConnectedComponents(Sequence inputSequence, boolean isInputLabeled, int minSize, int maxSize, Sequence labeledSequence)
    {
        return extractConnectedComponents(inputSequence, 0, isInputLabeled ? ExtractionType.BACKGROUND_LABELED : ExtractionType.BACKGROUND, minSize, maxSize, labeledSequence);
    }

    /**
     * Extracts the connected components in the given sequence with specified size bounds. Note that
     * the method works on both binary gray-scale images. If the input is not binary, an option can
     * be set to distinguish touching objects which have a different intensity value, or to extract
     * a specific intensity value
     * 
     * @param inputSequence
     *            A binary or gray-scale sequence.
     * @param value
     *            the user value to be interpreted depending on the type parameter
     * @param type
     *            the extraction method (or how to interpret the value parameter)
     * @param minSize
     *            the minimum size of the objects to extract
     * @param maxSize
     *            the maximum size of the objects to extract
     * @param labeledSequence
     *            a single-band integer sequence that will be filled with the labeled components
     * @return a map with extracted components, indexed by the sequence time points
     * @see ExtractionType
     * @see ConnectedComponent
     */
    public static Map<Integer, List<ConnectedComponent>> extractConnectedComponents(Sequence inputSequence, double value, ExtractionType type, int minSize, int maxSize, Sequence labeledSequence)
    {
        return extractConnectedComponents(inputSequence, value, type, false, false, false, minSize, maxSize, labeledSequence);
    }

    /**
     * Extracts the connected components in the given sequence with specified size bounds. Note that
     * the method works on both binary gray-scale images. If the input is not binary, an option can
     * be set to distinguish touching objects which have a different intensity value, or to extract
     * a specific intensity value
     * 
     * @param inputSequence
     *            A binary or gray-scale sequence.
     * @param value
     *            the user value to be interpreted depending on the type parameter
     * @param type
     *            the extraction type (or how to interpret the value parameter)
     * @param noEdgeX
     *            set to true if components touching the image edge along X should be discarded
     *            during the extraction
     * @param noEdgeY
     *            set to true if components touching the image edge along Y should be discarded
     *            during the extraction
     * @param noEdgeZ
     *            set to true if components touching the image edge along Z should be discarded
     *            during the extraction
     * @param minSize
     *            the minimum size of the objects to extract
     * @param maxSize
     *            the maximum size of the objects to extract
     * @param labeledSequence
     *            a single-band integer sequence that will be filled with the labeled components
     * @return a map with extracted components, indexed by the sequence time points
     * @see ExtractionType
     * @see ConnectedComponent
     */
    public static Map<Integer, List<ConnectedComponent>> extractConnectedComponents(Sequence inputSequence, double value, ExtractionType type, boolean noEdgeX, boolean noEdgeY, boolean noEdgeZ,
            int minSize, int maxSize, Sequence labeledSequence)
    {
        if (inputSequence == null || inputSequence.getSizeT() == 0) throw new IllegalArgumentException("Cannot extract connected components from an emtpy sequence !");

        int width = inputSequence.getSizeX();
        int height = inputSequence.getSizeY();

        if (labeledSequence == null) labeledSequence = new Sequence();

        Map<Integer, List<ConnectedComponent>> componentsMap = new TreeMap<Integer, List<ConnectedComponent>>();

        for (int t = 0; t < inputSequence.getSizeT(); t++)
        {
            for (int z = 0; z < inputSequence.getSizeZ(); z++)
                labeledSequence.setImage(t, z, new IcyBufferedImage(width, height, 1, DataType.UINT));

            VolumetricImage volIN = inputSequence.getVolumetricImage(t);
            VolumetricImage volOUT = labeledSequence.getVolumetricImage(t);

            List<ConnectedComponent> components = extractConnectedComponents(volIN, value, type, noEdgeX, noEdgeY, noEdgeZ, minSize, maxSize, volOUT);

            // int cpt=1;
            for (ConnectedComponent cc : components)
            {
                cc.setT(t);
                // System.out.println(t + "\t" + cpt++ + "\t" + (int)cc.getMassCenter().x + "\t" +
                // (int)cc.getMassCenter().y);
            }

            componentsMap.put(t, components);
        }

        labeledSequence.updateChannelsBounds(true);
        labeledSequence.getColorModel().setColormap(0, new FireColorMap());

        return componentsMap;
    }

    /**
     * Extracts the connected components in the given volumetric image with specified size bounds.
     * The the method works on both binary gray-scale images. If the input is not binary, an option
     * can be set to distinguish touching objects which have a different intensity value, or to
     * extract a specific intensity value
     * 
     * @param stack
     *            A binary or gray-scale volumetric image.
     * @param value
     *            the user value to be interpreted depending on the type parameter
     * @param type
     *            the extraction type (or how to interpret the value parameter)
     * @param noEdgeX
     *            set to true if components touching the image edge along X should be discarded
     *            during the extraction
     * @param noEdgeY
     *            set to true if components touching the image edge along Y should be discarded
     *            during the extraction
     * @param noEdgeZ
     *            set to true if components touching the image edge along Z should be discarded
     *            during the extraction
     * @param minSize
     *            the minimum size of the objects to extract
     * @param maxSize
     *            the maximum size of the objects to extract
     * @return a collection containing all components extracted.
     * @see ExtractionType
     * @see ConnectedComponent
     */
    public static List<ConnectedComponent> extractConnectedComponents(VolumetricImage stack, double value, ExtractionType type, boolean noEdgeX, boolean noEdgeY, boolean noEdgeZ, int minSize,
            int maxSize)
    {
        return extractConnectedComponents(stack, value, type, noEdgeX, noEdgeY, noEdgeZ, minSize, maxSize, new VolumetricImage());
    }

    /**
     * Extracts the connected components in the given volumetric image with specified size bounds.
     * The the method works on both binary gray-scale images. If the input is not binary, an option
     * can be set to distinguish touching objects which have a different intensity value, or to
     * extract a specific intensity value
     * 
     * @param stack
     *            A binary or gray-scale volumetric image.
     * @param value
     *            the user value to be interpreted depending on the type parameter
     * @param type
     *            the extraction type (or how to interpret the value parameter)
     * @param noEdgeX
     *            set to true if components touching the image edge along X should be discarded
     *            during the extraction
     * @param noEdgeY
     *            set to true if components touching the image edge along Y should be discarded
     *            during the extraction
     * @param noEdgeZ
     *            set to true if components touching the image edge along Z should be discarded
     *            during the extraction
     * @param minSize
     *            the minimum size of the objects to extract
     * @param maxSize
     *            the maximum size of the objects to extract
     * @param labeledStack
     *            a volumetric image where labeled information will be stored during the extraction.
     *            Note that this volumetric image should be non-null and filled with zero-values (no
     *            cleaning is performed to optimize recursive processes)
     * @return a collection containing all components extracted.
     * @throws NullPointerException
     *             is labeledStack is null
     * @see ExtractionType
     * @see ConnectedComponent
     */
    public static List<ConnectedComponent> extractConnectedComponents(VolumetricImage stack, double value, ExtractionType type, boolean noEdgeX, boolean noEdgeY, boolean noEdgeZ, int minSize,
            int maxSize, final VolumetricImage labeledStack) throws NullPointerException
    {
        int width = stack.getFirstImage().getSizeX();
        int height = stack.getFirstImage().getSizeY();
        int depth = stack.getSize();

        int[] neighborLabelValues = new int[13];
        int neighborhoodSize = 0;

        boolean extractUserValue = (type == ExtractionType.VALUE);

        Label[] labels = new Label[width * height * depth];

        // first image pass: naive labeling with simple backward neighborhood

        int highestKnownLabel = 0;

        boolean onEdgeX = false;
        boolean onEdgeY = false;
        boolean onEdgeZ = false;

        for (int z = 0; z < depth; z++)
        {
            onEdgeZ = (z == 0 || z == depth - 1);

            // retrieve the direct pointer to the current slice
            int[] _labelsInCurrentSlice = labeledStack.getImage(z).getDataXYAsInt(0);
            // retrieve a direct pointer to the previous slice
            int[] _labelsInUpperSlice = (z == 0) ? null : labeledStack.getImage(z - 1).getDataXYAsInt(0);

            int voxelOffset = 0;

            Object inputData = stack.getImage(z).getDataXY(0);
            DataType dataType = stack.getImage(z).getDataType_();

            for (int y = 0; y < height; y++)
            {
                onEdgeY = (y == 0 || y == height - 1);

                for (int x = 0; x < width; x++, voxelOffset++)
                {
                    onEdgeX = (x == 0 || x == width - 1);

                    double pixelValue = Array1DUtil.getValue(inputData, voxelOffset, dataType);

                    boolean pixelEqualsUserValue = (pixelValue == value);

                    // do not process the current pixel if:
                    // - extractUserValue is true and pixelEqualsUserValue is false
                    // - extractUserValue is false and pixelEqualsUserValue is true

                    if (extractUserValue != pixelEqualsUserValue) continue;

                    // the current pixel should be labeled

                    // -> look for existing labels in its neighborhood

                    // 1) define the neighborhood of interest here
                    // NB: this is a single pass method, so backward neighborhood is sufficient

                    // legend:
                    // e = edge
                    // x = current pixel
                    // n = valid neighbor
                    // . = other neighbor

                    if (z == 0)
                    {
                        if (y == 0)
                        {
                            if (x == 0)
                            {
                                // e e e
                                // e x .
                                // e . .

                                // do nothing
                            }
                            else
                            {
                                // e e e
                                // n x .
                                // . . .

                                neighborLabelValues[0] = _labelsInCurrentSlice[voxelOffset - 1];
                                neighborhoodSize = 1;
                            }
                        }
                        else
                        {
                            int north = voxelOffset - width;

                            if (x == 0)
                            {
                                // e n n
                                // e x .
                                // e . .

                                neighborLabelValues[0] = _labelsInCurrentSlice[north];
                                neighborLabelValues[1] = _labelsInCurrentSlice[north + 1];
                                neighborhoodSize = 2;
                            }
                            else if (x == width - 1)
                            {
                                // n n e
                                // n x e
                                // . . e

                                neighborLabelValues[0] = _labelsInCurrentSlice[north - 1];
                                neighborLabelValues[1] = _labelsInCurrentSlice[north];
                                neighborLabelValues[2] = _labelsInCurrentSlice[voxelOffset - 1];
                                neighborhoodSize = 3;
                            }
                            else
                            {
                                // n n n
                                // n x .
                                // . . .

                                neighborLabelValues[0] = _labelsInCurrentSlice[north - 1];
                                neighborLabelValues[1] = _labelsInCurrentSlice[north];
                                neighborLabelValues[2] = _labelsInCurrentSlice[north + 1];
                                neighborLabelValues[3] = _labelsInCurrentSlice[voxelOffset - 1];
                                neighborhoodSize = 4;
                            }
                        }
                    }
                    else
                    {
                        if (y == 0)
                        {
                            int south = voxelOffset + width;

                            if (x == 0)
                            {
                                // e e e | e e e
                                // e n n | e x .
                                // e n n | e . .

                                neighborLabelValues[0] = _labelsInUpperSlice[voxelOffset];
                                neighborLabelValues[1] = _labelsInUpperSlice[voxelOffset + 1];
                                neighborLabelValues[2] = _labelsInUpperSlice[south];
                                neighborLabelValues[3] = _labelsInUpperSlice[south + 1];
                                neighborhoodSize = 4;
                            }
                            else if (x == width - 1)
                            {
                                // e e e | e e e
                                // n n e | n x e
                                // n n e | . . e

                                neighborLabelValues[0] = _labelsInUpperSlice[voxelOffset - 1];
                                neighborLabelValues[1] = _labelsInUpperSlice[voxelOffset];
                                neighborLabelValues[2] = _labelsInUpperSlice[south - 1];
                                neighborLabelValues[3] = _labelsInUpperSlice[south];
                                neighborLabelValues[4] = _labelsInCurrentSlice[voxelOffset - 1];
                                neighborhoodSize = 5;
                            }
                            else
                            {
                                // e e e | e e e
                                // n n n | n x .
                                // n n n | . . .

                                neighborLabelValues[0] = _labelsInUpperSlice[voxelOffset - 1];
                                neighborLabelValues[1] = _labelsInUpperSlice[voxelOffset];
                                neighborLabelValues[2] = _labelsInUpperSlice[voxelOffset + 1];
                                neighborLabelValues[3] = _labelsInUpperSlice[south - 1];
                                neighborLabelValues[4] = _labelsInUpperSlice[south];
                                neighborLabelValues[5] = _labelsInUpperSlice[south + 1];
                                neighborLabelValues[6] = _labelsInCurrentSlice[voxelOffset - 1];
                                neighborhoodSize = 7;
                            }
                        }
                        else if (y == height - 1)
                        {
                            int north = voxelOffset - width;

                            if (x == 0)
                            {
                                // e n n | e n n
                                // e n n | e x .
                                // e e e | e e e

                                neighborLabelValues[0] = _labelsInUpperSlice[north];
                                neighborLabelValues[1] = _labelsInUpperSlice[north + 1];
                                neighborLabelValues[2] = _labelsInUpperSlice[voxelOffset];
                                neighborLabelValues[3] = _labelsInUpperSlice[voxelOffset + 1];
                                neighborLabelValues[4] = _labelsInCurrentSlice[north];
                                neighborLabelValues[5] = _labelsInCurrentSlice[north + 1];
                                neighborhoodSize = 6;
                            }
                            else if (x == width - 1)
                            {
                                // n n e | n n e
                                // n n e | n x e
                                // e e e | e e e

                                neighborLabelValues[0] = _labelsInUpperSlice[north - 1];
                                neighborLabelValues[1] = _labelsInUpperSlice[north];
                                neighborLabelValues[2] = _labelsInUpperSlice[voxelOffset - 1];
                                neighborLabelValues[3] = _labelsInUpperSlice[voxelOffset];
                                neighborLabelValues[4] = _labelsInCurrentSlice[north - 1];
                                neighborLabelValues[5] = _labelsInCurrentSlice[north];
                                neighborLabelValues[6] = _labelsInCurrentSlice[voxelOffset - 1];
                                neighborhoodSize = 7;
                            }
                            else
                            {
                                // n n n | n n n
                                // n n n | n x .
                                // e e e | e e e

                                neighborLabelValues[0] = _labelsInUpperSlice[north - 1];
                                neighborLabelValues[1] = _labelsInUpperSlice[north];
                                neighborLabelValues[2] = _labelsInUpperSlice[north + 1];
                                neighborLabelValues[3] = _labelsInUpperSlice[voxelOffset - 1];
                                neighborLabelValues[4] = _labelsInUpperSlice[voxelOffset];
                                neighborLabelValues[5] = _labelsInUpperSlice[voxelOffset + 1];
                                neighborLabelValues[6] = _labelsInCurrentSlice[north - 1];
                                neighborLabelValues[7] = _labelsInCurrentSlice[north];
                                neighborLabelValues[8] = _labelsInCurrentSlice[north + 1];
                                neighborLabelValues[9] = _labelsInCurrentSlice[voxelOffset - 1];
                                neighborhoodSize = 10;
                            }
                        }
                        else
                        {
                            int north = voxelOffset - width;
                            int south = voxelOffset + width;

                            if (x == 0)
                            {
                                // e n n | e n n
                                // e n n | e x .
                                // e n n | e . .

                                neighborLabelValues[0] = _labelsInUpperSlice[north];
                                neighborLabelValues[1] = _labelsInUpperSlice[north + 1];
                                neighborLabelValues[2] = _labelsInUpperSlice[voxelOffset];
                                neighborLabelValues[3] = _labelsInUpperSlice[voxelOffset + 1];
                                neighborLabelValues[4] = _labelsInUpperSlice[south];
                                neighborLabelValues[5] = _labelsInUpperSlice[south + 1];
                                neighborLabelValues[6] = _labelsInCurrentSlice[north];
                                neighborLabelValues[7] = _labelsInCurrentSlice[north + 1];
                                neighborhoodSize = 8;
                            }
                            else if (x == width - 1)
                            {
                                int northwest = north - 1;
                                int west = voxelOffset - 1;

                                // n n e | n n e
                                // n n e | n x e
                                // n n e | . . e

                                neighborLabelValues[0] = _labelsInUpperSlice[northwest];
                                neighborLabelValues[1] = _labelsInUpperSlice[north];
                                neighborLabelValues[2] = _labelsInUpperSlice[west];
                                neighborLabelValues[3] = _labelsInUpperSlice[voxelOffset];
                                neighborLabelValues[4] = _labelsInUpperSlice[south - 1];
                                neighborLabelValues[5] = _labelsInUpperSlice[south];
                                neighborLabelValues[6] = _labelsInCurrentSlice[northwest];
                                neighborLabelValues[7] = _labelsInCurrentSlice[north];
                                neighborLabelValues[8] = _labelsInCurrentSlice[west];
                                neighborhoodSize = 9;
                            }
                            else
                            {
                                int northwest = north - 1;
                                int west = voxelOffset - 1;
                                int northeast = north + 1;
                                int southwest = south - 1;
                                int southeast = south + 1;

                                // n n n | n n n
                                // n n n | n x .
                                // n n n | . . .

                                neighborLabelValues[0] = _labelsInUpperSlice[northwest];
                                neighborLabelValues[1] = _labelsInUpperSlice[north];
                                neighborLabelValues[2] = _labelsInUpperSlice[northeast];
                                neighborLabelValues[3] = _labelsInUpperSlice[west];
                                neighborLabelValues[4] = _labelsInUpperSlice[voxelOffset];
                                neighborLabelValues[5] = _labelsInUpperSlice[voxelOffset + 1];
                                neighborLabelValues[6] = _labelsInUpperSlice[southwest];
                                neighborLabelValues[7] = _labelsInUpperSlice[south];
                                neighborLabelValues[8] = _labelsInUpperSlice[southeast];
                                neighborLabelValues[9] = _labelsInCurrentSlice[northwest];
                                neighborLabelValues[10] = _labelsInCurrentSlice[north];
                                neighborLabelValues[11] = _labelsInCurrentSlice[northeast];
                                neighborLabelValues[12] = _labelsInCurrentSlice[west];
                                neighborhoodSize = 13;
                            }
                        }
                    }

                    // 2) the neighborhood is ready, move to the labeling step

                    int currentVoxelLabelValue = Integer.MAX_VALUE;

                    // to avoid creating too many labels and fuse them later on,
                    // find the minimum non-zero label in the neighborhood
                    // and assign that minimum label right now

                    for (int i = 0; i < neighborhoodSize; i++)
                    {
                        int neighborLabelValue = neighborLabelValues[i];

                        // zero labels are not interesting...
                        if (neighborLabelValue == 0) continue;

                        // neighbor labels should have the same/different ? image value
                        if (type == ExtractionType.BACKGROUND_LABELED && labels[neighborLabelValue].imageValue != pixelValue) continue;

                        // here, the neighbor label is valid
                        // => check if it is lower
                        if (neighborLabelValue < currentVoxelLabelValue)
                        {
                            currentVoxelLabelValue = neighborLabelValue;
                        }
                    }

                    if (currentVoxelLabelValue == Integer.MAX_VALUE)
                    {
                        // currentVoxelLabel didn't change
                        // => no lower neighbor value found
                        // => new label
                        highestKnownLabel++;
                        currentVoxelLabelValue = highestKnownLabel;
                        labels[currentVoxelLabelValue] = new Label(pixelValue, currentVoxelLabelValue);
                    }
                    else
                    {
                        // currentVoxelLabelValue has been modified
                        // -> browse its neighborhood again
                        // -> find all neighbors with a higher label value
                        // -> change their value to currentVoxelLabelValue
                        // -> change their target to currentVoxelLabel

                        Label currentVoxelLabel = labels[currentVoxelLabelValue];

                        for (int i = 0; i < neighborhoodSize; i++)
                        {
                            int neighborLabelValue = neighborLabelValues[i];

                            if (neighborLabelValue > currentVoxelLabelValue)
                            {
                                Label label = labels[neighborLabelValue];

                                if (type == ExtractionType.BACKGROUND_LABELED && label.imageValue != pixelValue) continue;

                                int finalLabelValue = label.getFinalLabelValue();
                                Label finalLabel = labels[finalLabelValue];

                                if (currentVoxelLabel.targetLabelValue == finalLabelValue) continue;

                                if (currentVoxelLabelValue < finalLabelValue)
                                {
                                    finalLabel.targetLabel = currentVoxelLabel;
                                    finalLabel.targetLabelValue = currentVoxelLabelValue;
                                }
                                else if (currentVoxelLabelValue > finalLabelValue)
                                {
                                    currentVoxelLabel.targetLabel = finalLabel;
                                    currentVoxelLabel.targetLabelValue = finalLabelValue;
                                }
                            }
                        }
                    }

                    // -> store this label in the labeled image
                    _labelsInCurrentSlice[voxelOffset] = currentVoxelLabelValue;
                    labels[currentVoxelLabelValue].size++;
                    labels[currentVoxelLabelValue].onEdgeX |= onEdgeX;
                    labels[currentVoxelLabelValue].onEdgeY |= onEdgeY;
                    labels[currentVoxelLabelValue].onEdgeZ |= onEdgeZ;
                }
            }
        }

        // end of the first pass, all pixels have a label
        // (though might not be unique within a given component)

        HashMap<Integer, ConnectedComponent> componentsMap = new HashMap<Integer, ConnectedComponent>();

        // fusion strategy: fuse higher labels with lower ones
        // "highestKnownLabel" holds the highest known label
        // -> loop backward from there to accumulate object size recursively

        int finalLabel = 0;

        for (int labelValue = highestKnownLabel; labelValue > 0; labelValue--)
        {
            Label label = labels[labelValue];

            int targetLabelValue = label.targetLabelValue;

            if (targetLabelValue < labelValue)
            {
                // label should be fused to targetLabel

                Label targetLabel = labels[targetLabelValue];

                // -> add label's size to targetLabel
                targetLabel.size += label.size;

                // -> mark targetLabel as onEdge if label is
                targetLabel.onEdgeX |= label.onEdgeX;
                targetLabel.onEdgeY |= label.onEdgeY;
                targetLabel.onEdgeZ |= label.onEdgeZ;

                // -> mark label to fuse with targetLabel
                label.targetLabel = labels[targetLabelValue];
            }
            else
            {
                // label has same labelValue and targetLabelValue
                // -> it cannot be fused to anything
                // -> this is a terminal label

                // -> check if it obeys to user constraints

                if (label.size < minSize || label.size > maxSize)
                {
                    // the component size is out of the given range
                    // -> mark the object for deletion
                    label.targetLabelValue = 0;
                }
                else if ((noEdgeX && label.onEdgeX) || (noEdgeY && label.onEdgeY) || (noEdgeZ && label.onEdgeZ))
                {
                    // the component size is on an edge to discard
                    // -> mark the object for deletion
                    label.targetLabelValue = 0;
                }
                else
                {
                    // the label is clean and user-valid
                    // -> assign its final labelValue (for the final image labeling pass)
                    finalLabel++;
                    label.targetLabelValue = finalLabel;

                    // -> add this label to the list of valid labels

                    ConnectedComponent component = new ConnectedComponent(label.size);
                    component.onEdgeX = label.onEdgeX;
                    component.onEdgeY = label.onEdgeY;
                    component.onEdgeZ = label.onEdgeZ;
                    componentsMap.put(finalLabel, component);
                }
            }
        }

        // 3) second image pass: replace all labels by their final values

        for (int z = 0; z < depth; z++)
        {
            int[] _outputSlice = labeledStack.getImage(z).getDataXYAsInt(0);

            int pixelOffset = 0;

            for (int j = 0; j < height; j++)
            {
                for (int i = 0; i < width; i++, pixelOffset++)
                {
                    int targetLabelValue = _outputSlice[pixelOffset];

                    if (targetLabelValue == 0) continue;

                    // if a fusion was indicated, retrieve the final label value
                    targetLabelValue = labels[targetLabelValue].getFinalLabelValue();

                    // assign the final label in the output image
                    _outputSlice[pixelOffset] = targetLabelValue;

                    if (targetLabelValue == 0) continue;

                    // store the current pixel in the component
                    componentsMap.get(targetLabelValue).addPointInternal(new Point3i(i, j, z));
                }
            }
        }

        return new ArrayList<ConnectedComponent>(componentsMap.values());
    }

    public static DetectionResult convertToDetectionResult(Map<Integer, List<ConnectedComponent>> detections, Sequence sequence)
    {

        DetectionResult detectionResult = new DetectionResult();
        for (Integer t : detections.keySet())
            for (ConnectedComponent cc : detections.get(t))
            {
                // TODO: add points information
                Spot spot = new Spot(cc.getMassCenter().x, cc.getMassCenter().y, cc.getMassCenter().z);
                detectionResult.addDetection(t, spot);
            }

        detectionResult.setSequence(sequence);

        return detectionResult;
    }

    /**
     * Fill the channel 0 of the given sequence with the list of components sorted using the given
     * comparator. The method does nothing if the given comparator is null
     * 
     * @param output
     *            a sequence of type INT
     * @param components
     * @param comparator
     */
    public static void createLabeledSequence(Sequence output, Map<Integer, List<ConnectedComponent>> components, Comparator<ConnectedComponent> comparator)
    {
        if (comparator == null) return;

        int width = output.getSizeX();
        int[] ids = new int[output.getSizeC()];
        Arrays.fill(ids, 1);

        for (Integer t : components.keySet())
        {
            for (int c = 0; c < output.getSizeC(); c++)
            {
                // retrieve all objects in that channel
                ArrayList<ConnectedComponent> cComponents = new ArrayList<ConnectedComponent>();
                for (ConnectedComponent cc : components.get(t))
                {
                    if (cc.getC() == -1 || cc.getC() == c) cComponents.add(cc);
                }

                ConnectedComponent[] ccs = cComponents.toArray(new ConnectedComponent[cComponents.size()]);
                Arrays.sort(ccs, comparator);

                int[][] data = output.getDataXYZAsInt(t, c);

                for (ConnectedComponent cc : ccs)
                {
                    for (Point3i pt : cc)
                    {
                        data[pt.z][pt.y * width + pt.x] = ids[c];
                    }
                    ids[c]++;
                }
            }
        }
    }
}<|MERGE_RESOLUTION|>--- conflicted
+++ resolved
@@ -307,7 +307,6 @@
                 e.printStackTrace();
                 return;
             }
-<<<<<<< HEAD
             
             xlsManager.setLabel(0, 0, input.getValue().getName());
             xlsManager.setLabel(0, 1, "#");
@@ -333,32 +332,6 @@
             xlsManager.setLabel(20, 1, "M022");
             xlsManager.setLabel(21, 1, "M222");
             
-=======
-
-            xlsManager.setLabel(0, 0, "#");
-            xlsManager.setLabel(1, 0, "t");
-            xlsManager.setLabel(2, 0, "x");
-            xlsManager.setLabel(3, 0, "y");
-            xlsManager.setLabel(4, 0, "z");
-            xlsManager.setLabel(5, 0, "area");
-            xlsManager.setLabel(6, 0, "sphericity");
-            xlsManager.setLabel(7, 0, "eccentricity");
-            xlsManager.setLabel(8, 0, "M100");
-            xlsManager.setLabel(9, 0, "M010");
-            xlsManager.setLabel(10, 0, "M001");
-            xlsManager.setLabel(11, 0, "M110");
-            xlsManager.setLabel(12, 0, "M101");
-            xlsManager.setLabel(13, 0, "M011");
-            xlsManager.setLabel(14, 0, "M111");
-            xlsManager.setLabel(15, 0, "M200");
-            xlsManager.setLabel(16, 0, "M020");
-            xlsManager.setLabel(17, 0, "M002");
-            xlsManager.setLabel(18, 0, "M220");
-            xlsManager.setLabel(19, 0, "M202");
-            xlsManager.setLabel(20, 0, "M022");
-            xlsManager.setLabel(21, 0, "M222");
-
->>>>>>> 78ef7f16
             ConnectedComponentDescriptor shapeDescriptor = new ConnectedComponentDescriptor();
             int cpt = 2;
             for (Integer time : componentsMap.keySet())
